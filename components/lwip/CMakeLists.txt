set(include_dirs
    include/apps
    include/apps/sntp
    lwip/src/include
    port/esp32/include
    port/esp32/include/arch
    )

<<<<<<< HEAD
set(COMPONENT_SRCS "apps/dhcpserver/dhcpserver.c"
                   "apps/ping/esp_ping.c"
                   "apps/ping/ping.c"
                   "apps/sntp/sntp.c"
                   "lwip/src/api/api_lib.c"
                   "lwip/src/api/api_msg.c"
                   "lwip/src/api/err.c"
                   "lwip/src/api/netbuf.c"
                   "lwip/src/api/netdb.c"
                   "lwip/src/api/netifapi.c"
                   "lwip/src/api/sockets.c"
                   "lwip/src/api/tcpip.c"
                   "lwip/src/apps/sntp/sntp.c"
                   "lwip/src/core/def.c"
                   "lwip/src/core/dns.c"
                   "lwip/src/core/inet_chksum.c"
                   "lwip/src/core/init.c"
                   "lwip/src/core/ip.c"
                   "lwip/src/core/mem.c"
                   "lwip/src/core/memp.c"
                   "lwip/src/core/netif.c"
                   "lwip/src/core/pbuf.c"
                   "lwip/src/core/raw.c"
                   "lwip/src/core/stats.c"
                   "lwip/src/core/sys.c"
                   "lwip/src/core/tcp.c"
                   "lwip/src/core/tcp_in.c"
                   "lwip/src/core/tcp_out.c"
                   "lwip/src/core/timeouts.c"
                   "lwip/src/core/udp.c"
                   "lwip/src/core/ipv4/autoip.c"
                   "lwip/src/core/ipv4/dhcp.c"
                   "lwip/src/core/ipv4/etharp.c"
                   "lwip/src/core/ipv4/icmp.c"
                   "lwip/src/core/ipv4/igmp.c"
                   "lwip/src/core/ipv4/ip4.c"
                   "lwip/src/core/ipv4/ip4_addr.c"
                   "lwip/src/core/ipv4/ip4_frag.c"
                   "lwip/src/core/ipv6/dhcp6.c"
                   "lwip/src/core/ipv6/ethip6.c"
                   "lwip/src/core/ipv6/icmp6.c"
                   "lwip/src/core/ipv6/inet6.c"
                   "lwip/src/core/ipv6/ip6.c"
                   "lwip/src/core/ipv6/ip6_addr.c"
                   "lwip/src/core/ipv6/ip6_frag.c"
                   "lwip/src/core/ipv6/mld6.c"
                   "lwip/src/core/ipv6/nd6.c"
                   "lwip/src/netif/ethernet.c"
                   "lwip/src/netif/ethernetif.c"
                   "lwip/src/netif/lowpan6.c"
                   "lwip/src/netif/slipif.c"
                   "lwip/src/netif/ppp/auth.c"
                   "lwip/src/netif/ppp/ccp.c"
                   "lwip/src/netif/ppp/chap-md5.c"
                   "lwip/src/netif/ppp/chap-new.c"
                   "lwip/src/netif/ppp/chap_ms.c"
                   "lwip/src/netif/ppp/demand.c"
                   "lwip/src/netif/ppp/eap.c"
                   "lwip/src/netif/ppp/ecp.c"
                   "lwip/src/netif/ppp/eui64.c"
                   "lwip/src/netif/ppp/fsm.c"
                   "lwip/src/netif/ppp/ipcp.c"
                   "lwip/src/netif/ppp/ipv6cp.c"
                   "lwip/src/netif/ppp/lcp.c"
                   "lwip/src/netif/ppp/magic.c"
                   "lwip/src/netif/ppp/mppe.c"
                   "lwip/src/netif/ppp/multilink.c"
                   "lwip/src/netif/ppp/ppp.c"
                   "lwip/src/netif/ppp/pppapi.c"
                   "lwip/src/netif/ppp/pppcrypt.c"
                   "lwip/src/netif/ppp/pppoe.c"
                   "lwip/src/netif/ppp/pppol2tp.c"
                   "lwip/src/netif/ppp/pppos.c"
                   "lwip/src/netif/ppp/upap.c"
                   "lwip/src/netif/ppp/utils.c"
                   "lwip/src/netif/ppp/vj.c"
                   "port/esp32/vfs_lwip.c"
                   "port/esp32/debug/lwip_debug.c"
                   "port/esp32/freertos/sys_arch.c"
                   "port/esp32/netif/dhcp_state.c"
                   "port/esp32/netif/nettestif.c"
                   "port/esp32/netif/wlanif.c")
=======
set(srcs
    "apps/dhcpserver/dhcpserver.c"
    "apps/ping/esp_ping.c"
    "apps/ping/ping.c"
    "apps/sntp/sntp.c"
    "lwip/src/api/api_lib.c"
    "lwip/src/api/api_msg.c"
    "lwip/src/api/err.c"
    "lwip/src/api/netbuf.c"
    "lwip/src/api/netdb.c"
    "lwip/src/api/netifapi.c"
    "lwip/src/api/sockets.c"
    "lwip/src/api/tcpip.c"
    "lwip/src/apps/sntp/sntp.c"
    "lwip/src/core/def.c"
    "lwip/src/core/dns.c"
    "lwip/src/core/inet_chksum.c"
    "lwip/src/core/init.c"
    "lwip/src/core/ip.c"
    "lwip/src/core/mem.c"
    "lwip/src/core/memp.c"
    "lwip/src/core/netif.c"
    "lwip/src/core/pbuf.c"
    "lwip/src/core/raw.c"
    "lwip/src/core/stats.c"
    "lwip/src/core/sys.c"
    "lwip/src/core/tcp.c"
    "lwip/src/core/tcp_in.c"
    "lwip/src/core/tcp_out.c"
    "lwip/src/core/timeouts.c"
    "lwip/src/core/udp.c"
    "lwip/src/core/ipv4/autoip.c"
    "lwip/src/core/ipv4/dhcp.c"
    "lwip/src/core/ipv4/etharp.c"
    "lwip/src/core/ipv4/icmp.c"
    "lwip/src/core/ipv4/igmp.c"
    "lwip/src/core/ipv4/ip4.c"
    "lwip/src/core/ipv4/ip4_addr.c"
    "lwip/src/core/ipv4/ip4_frag.c"
    "lwip/src/core/ipv6/dhcp6.c"
    "lwip/src/core/ipv6/ethip6.c"
    "lwip/src/core/ipv6/icmp6.c"
    "lwip/src/core/ipv6/inet6.c"
    "lwip/src/core/ipv6/ip6.c"
    "lwip/src/core/ipv6/ip6_addr.c"
    "lwip/src/core/ipv6/ip6_frag.c"
    "lwip/src/core/ipv6/mld6.c"
    "lwip/src/core/ipv6/nd6.c"
    "lwip/src/netif/ethernet.c"
    "lwip/src/netif/lowpan6.c"
    "lwip/src/netif/slipif.c"
    "lwip/src/netif/ppp/auth.c"
    "lwip/src/netif/ppp/ccp.c"
    "lwip/src/netif/ppp/chap-md5.c"
    "lwip/src/netif/ppp/chap-new.c"
    "lwip/src/netif/ppp/chap_ms.c"
    "lwip/src/netif/ppp/demand.c"
    "lwip/src/netif/ppp/eap.c"
    "lwip/src/netif/ppp/ecp.c"
    "lwip/src/netif/ppp/eui64.c"
    "lwip/src/netif/ppp/fsm.c"
    "lwip/src/netif/ppp/ipcp.c"
    "lwip/src/netif/ppp/ipv6cp.c"
    "lwip/src/netif/ppp/lcp.c"
    "lwip/src/netif/ppp/magic.c"
    "lwip/src/netif/ppp/mppe.c"
    "lwip/src/netif/ppp/multilink.c"
    "lwip/src/netif/ppp/ppp.c"
    "lwip/src/netif/ppp/pppapi.c"
    "lwip/src/netif/ppp/pppcrypt.c"
    "lwip/src/netif/ppp/pppoe.c"
    "lwip/src/netif/ppp/pppol2tp.c"
    "lwip/src/netif/ppp/pppos.c"
    "lwip/src/netif/ppp/upap.c"
    "lwip/src/netif/ppp/utils.c"
    "lwip/src/netif/ppp/vj.c"
    "port/esp32/vfs_lwip.c"
    "port/esp32/debug/lwip_debug.c"
    "port/esp32/freertos/sys_arch.c"
    "port/esp32/netif/dhcp_state.c"
    "port/esp32/netif/ethernetif.c"
    "port/esp32/netif/nettestif.c"
    "port/esp32/netif/wlanif.c")
>>>>>>> 16b300bd

if(CONFIG_IDF_TARGET_ESP32)
    list(APPEND COMPONENT_SRCS "port/esp32/netif/ethernetif.c")
endif()

if(CONFIG_LWIP_PPP_SUPPORT)
    list(APPEND srcs
        "lwip/src/netif/ppp/auth.c"
        "lwip/src/netif/ppp/ccp.c"
        "lwip/src/netif/ppp/chap-md5.c"
        "lwip/src/netif/ppp/chap-new.c"
        "lwip/src/netif/ppp/chap_ms.c"
        "lwip/src/netif/ppp/demand.c"
        "lwip/src/netif/ppp/eap.c"
        "lwip/src/netif/ppp/ecp.c"
        "lwip/src/netif/ppp/eui64.c"
        "lwip/src/netif/ppp/fsm.c"
        "lwip/src/netif/ppp/ipcp.c"
        "lwip/src/netif/ppp/ipv6cp.c"
        "lwip/src/netif/ppp/lcp.c"
        "lwip/src/netif/ppp/magic.c"
        "lwip/src/netif/ppp/mppe.c"
        "lwip/src/netif/ppp/multilink.c"
        "lwip/src/netif/ppp/ppp.c"
        "lwip/src/netif/ppp/pppapi.c"
        "lwip/src/netif/ppp/pppcrypt.c"
        "lwip/src/netif/ppp/pppoe.c"
        "lwip/src/netif/ppp/pppol2tp.c"
        "lwip/src/netif/ppp/pppos.c"
        "lwip/src/netif/ppp/upap.c"
        "lwip/src/netif/ppp/utils.c"
        "lwip/src/netif/ppp/vj.c"
        "lwip/src/netif/ppp/polarssl/arc4.c"
        "lwip/src/netif/ppp/polarssl/des.c"
        "lwip/src/netif/ppp/polarssl/md4.c"
        "lwip/src/netif/ppp/polarssl/md5.c"
        "lwip/src/netif/ppp/polarssl/sha1.c")
endif()

<<<<<<< HEAD
set(COMPONENT_REQUIRES vfs esp_wifi ethernet)
set(COMPONENT_PRIV_REQUIRES tcpip_adapter nvs_flash)

set(COMPONENT_ADD_LDFRAGMENTS linker.lf)

register_component()
=======
idf_component_register(SRCS "${srcs}"
                    INCLUDE_DIRS "${include_dirs}"
                    LDFRAGMENTS linker.lf
                    REQUIRES vfs esp_wifi
                    PRIV_REQUIRES esp_eth tcpip_adapter nvs_flash)
>>>>>>> 16b300bd

# lots of LWIP source files evaluate macros that check address of stack variables
target_compile_options(${COMPONENT_LIB} PRIVATE -Wno-address)

if(GCC_NOT_5_2_0)
    set_source_files_properties(
        lwip/src/netif/ppp/ppp.c
        PROPERTIES COMPILE_FLAGS
        -Wno-uninitialized
        )
    set_source_files_properties(
        lwip/src/netif/ppp/pppos.c
        PROPERTIES COMPILE_FLAGS
        -Wno-implicit-fallthrough
        )
endif()<|MERGE_RESOLUTION|>--- conflicted
+++ resolved
@@ -6,90 +6,6 @@
     port/esp32/include/arch
     )
 
-<<<<<<< HEAD
-set(COMPONENT_SRCS "apps/dhcpserver/dhcpserver.c"
-                   "apps/ping/esp_ping.c"
-                   "apps/ping/ping.c"
-                   "apps/sntp/sntp.c"
-                   "lwip/src/api/api_lib.c"
-                   "lwip/src/api/api_msg.c"
-                   "lwip/src/api/err.c"
-                   "lwip/src/api/netbuf.c"
-                   "lwip/src/api/netdb.c"
-                   "lwip/src/api/netifapi.c"
-                   "lwip/src/api/sockets.c"
-                   "lwip/src/api/tcpip.c"
-                   "lwip/src/apps/sntp/sntp.c"
-                   "lwip/src/core/def.c"
-                   "lwip/src/core/dns.c"
-                   "lwip/src/core/inet_chksum.c"
-                   "lwip/src/core/init.c"
-                   "lwip/src/core/ip.c"
-                   "lwip/src/core/mem.c"
-                   "lwip/src/core/memp.c"
-                   "lwip/src/core/netif.c"
-                   "lwip/src/core/pbuf.c"
-                   "lwip/src/core/raw.c"
-                   "lwip/src/core/stats.c"
-                   "lwip/src/core/sys.c"
-                   "lwip/src/core/tcp.c"
-                   "lwip/src/core/tcp_in.c"
-                   "lwip/src/core/tcp_out.c"
-                   "lwip/src/core/timeouts.c"
-                   "lwip/src/core/udp.c"
-                   "lwip/src/core/ipv4/autoip.c"
-                   "lwip/src/core/ipv4/dhcp.c"
-                   "lwip/src/core/ipv4/etharp.c"
-                   "lwip/src/core/ipv4/icmp.c"
-                   "lwip/src/core/ipv4/igmp.c"
-                   "lwip/src/core/ipv4/ip4.c"
-                   "lwip/src/core/ipv4/ip4_addr.c"
-                   "lwip/src/core/ipv4/ip4_frag.c"
-                   "lwip/src/core/ipv6/dhcp6.c"
-                   "lwip/src/core/ipv6/ethip6.c"
-                   "lwip/src/core/ipv6/icmp6.c"
-                   "lwip/src/core/ipv6/inet6.c"
-                   "lwip/src/core/ipv6/ip6.c"
-                   "lwip/src/core/ipv6/ip6_addr.c"
-                   "lwip/src/core/ipv6/ip6_frag.c"
-                   "lwip/src/core/ipv6/mld6.c"
-                   "lwip/src/core/ipv6/nd6.c"
-                   "lwip/src/netif/ethernet.c"
-                   "lwip/src/netif/ethernetif.c"
-                   "lwip/src/netif/lowpan6.c"
-                   "lwip/src/netif/slipif.c"
-                   "lwip/src/netif/ppp/auth.c"
-                   "lwip/src/netif/ppp/ccp.c"
-                   "lwip/src/netif/ppp/chap-md5.c"
-                   "lwip/src/netif/ppp/chap-new.c"
-                   "lwip/src/netif/ppp/chap_ms.c"
-                   "lwip/src/netif/ppp/demand.c"
-                   "lwip/src/netif/ppp/eap.c"
-                   "lwip/src/netif/ppp/ecp.c"
-                   "lwip/src/netif/ppp/eui64.c"
-                   "lwip/src/netif/ppp/fsm.c"
-                   "lwip/src/netif/ppp/ipcp.c"
-                   "lwip/src/netif/ppp/ipv6cp.c"
-                   "lwip/src/netif/ppp/lcp.c"
-                   "lwip/src/netif/ppp/magic.c"
-                   "lwip/src/netif/ppp/mppe.c"
-                   "lwip/src/netif/ppp/multilink.c"
-                   "lwip/src/netif/ppp/ppp.c"
-                   "lwip/src/netif/ppp/pppapi.c"
-                   "lwip/src/netif/ppp/pppcrypt.c"
-                   "lwip/src/netif/ppp/pppoe.c"
-                   "lwip/src/netif/ppp/pppol2tp.c"
-                   "lwip/src/netif/ppp/pppos.c"
-                   "lwip/src/netif/ppp/upap.c"
-                   "lwip/src/netif/ppp/utils.c"
-                   "lwip/src/netif/ppp/vj.c"
-                   "port/esp32/vfs_lwip.c"
-                   "port/esp32/debug/lwip_debug.c"
-                   "port/esp32/freertos/sys_arch.c"
-                   "port/esp32/netif/dhcp_state.c"
-                   "port/esp32/netif/nettestif.c"
-                   "port/esp32/netif/wlanif.c")
-=======
 set(srcs
     "apps/dhcpserver/dhcpserver.c"
     "apps/ping/esp_ping.c"
@@ -170,14 +86,8 @@
     "port/esp32/debug/lwip_debug.c"
     "port/esp32/freertos/sys_arch.c"
     "port/esp32/netif/dhcp_state.c"
-    "port/esp32/netif/ethernetif.c"
     "port/esp32/netif/nettestif.c"
     "port/esp32/netif/wlanif.c")
->>>>>>> 16b300bd
-
-if(CONFIG_IDF_TARGET_ESP32)
-    list(APPEND COMPONENT_SRCS "port/esp32/netif/ethernetif.c")
-endif()
 
 if(CONFIG_LWIP_PPP_SUPPORT)
     list(APPEND srcs
@@ -213,20 +123,19 @@
         "lwip/src/netif/ppp/polarssl/sha1.c")
 endif()
 
-<<<<<<< HEAD
-set(COMPONENT_REQUIRES vfs esp_wifi ethernet)
-set(COMPONENT_PRIV_REQUIRES tcpip_adapter nvs_flash)
+# Ethernet support for ESP32 only
+if (IDF_TARGET_ESP32)
+    set(priv_requires esp_eth)
+    list(APPEND srcs "port/esp32/netif/ethernetif.c")
+else()
+    set(priv_requires)
+endif()
 
-set(COMPONENT_ADD_LDFRAGMENTS linker.lf)
-
-register_component()
-=======
 idf_component_register(SRCS "${srcs}"
                     INCLUDE_DIRS "${include_dirs}"
                     LDFRAGMENTS linker.lf
                     REQUIRES vfs esp_wifi
-                    PRIV_REQUIRES esp_eth tcpip_adapter nvs_flash)
->>>>>>> 16b300bd
+                    PRIV_REQUIRES ${priv_requires} tcpip_adapter nvs_flash)
 
 # lots of LWIP source files evaluate macros that check address of stack variables
 target_compile_options(${COMPONENT_LIB} PRIVATE -Wno-address)
