<<<<<<< HEAD
if(IDF_TARGET STREQUAL "esp32s2beta")
    return()
endif()
set(COMPONENT_SRCS "esp_adc_cal.c")
set(COMPONENT_ADD_INCLUDEDIRS "include")

set(COMPONENT_REQUIRES)

register_component()
=======
idf_component_register(SRCS "esp_adc_cal.c"
                    INCLUDE_DIRS "include"
                    REQUIRES driver)
>>>>>>> 16b300bd
<|MERGE_RESOLUTION|>--- conflicted
+++ resolved
@@ -1,15 +1,8 @@
-<<<<<<< HEAD
+# TODO esp32s2beta: Use require_idf_targets here
 if(IDF_TARGET STREQUAL "esp32s2beta")
     return()
 endif()
-set(COMPONENT_SRCS "esp_adc_cal.c")
-set(COMPONENT_ADD_INCLUDEDIRS "include")
 
-set(COMPONENT_REQUIRES)
-
-register_component()
-=======
 idf_component_register(SRCS "esp_adc_cal.c"
                     INCLUDE_DIRS "include"
-                    REQUIRES driver)
->>>>>>> 16b300bd
+                    REQUIRES driver)