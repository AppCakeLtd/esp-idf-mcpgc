#
# For a description of the syntax of this configuration file,
# see kconfig/kconfig-language.txt.
#
mainmenu "Espressif IoT Development Framework Configuration"

config IDF_CMAKE
    bool
    option env="IDF_CMAKE"

menu "SDK tool configuration"
config TOOLPREFIX
    string "Compiler toolchain path/prefix"
    default "xtensa-esp32-elf-"
    help
        The prefix/path that is used to call the toolchain. The default setting assumes
        a crosstool-ng gcc setup that is in your PATH.

config PYTHON
    string "Python 2 interpreter"
    depends on !IDF_CMAKE
    default "python"
    help
        The executable name/path that is used to run python. On some systems Python 2.x
        may need to be invoked as python2.

        (Note: This option is used with the GNU Make build system only, not idf.py
        or CMake-based builds.)

config MAKE_WARN_UNDEFINED_VARIABLES
    bool "'make' warns on undefined variables"
    default "y"
    help
        Adds --warn-undefined-variables to MAKEFLAGS. This causes make to
        print a warning any time an undefined variable is referenced.

        This option helps find places where a variable reference is misspelled
        or otherwise missing, but it can be unwanted if you have Makefiles which
        depend on undefined variables expanding to an empty string.

endmenu  # SDK tool configuration

source "$COMPONENT_KCONFIGS_PROJBUILD"

<<<<<<< HEAD
menu "Compiler options"

choice OPTIMIZATION_COMPILER
    prompt "Optimization Level"
    default OPTIMIZATION_LEVEL_DEBUG
    help
        This option sets compiler optimization level (gcc -O argument).

        - for "Release" setting, -Os flag is added to CFLAGS.
        - for "Debug" setting, -Og flag is added to CFLAGS.

        "Release" with -Os produces smaller & faster compiled code but it
        may be harder to correlated code addresses to source files when debugging.

        To add custom optimization settings, set CFLAGS and/or CPPFLAGS
        in project makefile, before including $(IDF_PATH)/make/project.mk. Note that
        custom optimization levels may be unsupported.

config OPTIMIZATION_LEVEL_DEBUG
    bool "Debug (-Og)"
config OPTIMIZATION_LEVEL_RELEASE
    bool "Release (-Os)"
endchoice

choice OPTIMIZATION_ASSERTION_LEVEL
    prompt "Assertion level"
    default OPTIMIZATION_ASSERTIONS_ENABLED
    help
        Assertions can be:
        - Enabled. Failure will print verbose assertion details. This is the default.

        - Set to "silent" to save code size (failed assertions will abort() but user
          needs to use the aborting address to find the line number with the failed assertion.)

        - Disabled entirely (not recommended for most configurations.) -DNDEBUG is added
          to CPPFLAGS in this case.

config OPTIMIZATION_ASSERTIONS_ENABLED
    prompt "Enabled"
    bool
    help
        Enable assertions. Assertion content and line number will be printed on failure.

config OPTIMIZATION_ASSERTIONS_SILENT
    prompt "Silent (saves code size)"
    bool
    help
        Enable silent assertions. Failed assertions will abort(), user needs to
        use the aborting address to find the line number with the failed assertion.

config OPTIMIZATION_ASSERTIONS_DISABLED
    prompt "Disabled (sets -DNDEBUG)"
    bool
    help
        If assertions are disabled, -DNDEBUG is added to CPPFLAGS.

endchoice # assertions

menuconfig CXX_EXCEPTIONS
   bool "Enable C++ exceptions"
   default n
   help
       Enabling this option compiles all IDF C++ files with exception support enabled.

       Disabling this option disables C++ exception support in all compiled files, and any libstdc++ code which throws
       an exception will abort instead.

       Enabling this option currently adds an additional ~500 bytes of heap overhead
       when an exception is thrown in user code for the first time.

config CXX_EXCEPTIONS_EMG_POOL_SIZE
    int "Emergency Pool Size"
    default 0
    depends on CXX_EXCEPTIONS
    help
       Size (in bytes) of the emergency memory pool for C++ exceptions. This pool will be used to allocate
       memory for thrown exceptions when there is not enough memory on the heap.

choice STACK_CHECK_MODE
    prompt "Stack smashing protection mode"
    default STACK_CHECK_NONE
    help
        Stack smashing protection mode. Emit extra code to check for buffer overflows, such as stack
        smashing attacks. This is done by adding a guard variable to functions with vulnerable objects.
        The guards are initialized when a function is entered and then checked when the function exits.
        If a guard check fails, program is halted. Protection has the following modes:

          - In NORMAL mode (GCC flag: -fstack-protector) only functions that call
            alloca, and functions with buffers larger than 8 bytes are protected.
          - STRONG mode (GCC flag: -fstack-protector-strong) is like NORMAL, but
            includes additional functions to be protected -- those that have
            local array definitions, or have references to local frame addresses.
          - In OVERALL mode (GCC flag: -fstack-protector-all) all functions are
            protected.

        Modes have the following impact on code performance and coverage:
          - performance: NORMAL > STRONG > OVERALL
          - coverage: NORMAL < STRONG < OVERALL


config STACK_CHECK_NONE
    bool "None"
config STACK_CHECK_NORM
    bool "Normal"
config STACK_CHECK_STRONG
    bool "Strong"
config STACK_CHECK_ALL
    bool "Overall"
endchoice

config STACK_CHECK
    bool
    default !STACK_CHECK_NONE
    help
        Stack smashing protection.

config WARN_WRITE_STRINGS
    bool "Enable -Wwrite-strings warning flag"
    default "n"
    help
        Adds -Wwrite-strings flag for the C/C++ compilers.

        For C, this gives string constants the type "const char[]" so that
        copying the address of one into a non-"const" "char *" pointer
        produces a warning. This warning helps to find at compile time code
        that tries to write into a string constant.

        For C++, this warns about the deprecated conversion from string
        literals to "char *".

endmenu # Compiler Options
=======
source "$IDF_PATH/Kconfig.compiler"
>>>>>>> 4f227a4c

menu "Component config"
source "$COMPONENT_KCONFIGS"
endmenu<|MERGE_RESOLUTION|>--- conflicted
+++ resolved
@@ -42,141 +42,7 @@
 
 source "$COMPONENT_KCONFIGS_PROJBUILD"
 
-<<<<<<< HEAD
-menu "Compiler options"
-
-choice OPTIMIZATION_COMPILER
-    prompt "Optimization Level"
-    default OPTIMIZATION_LEVEL_DEBUG
-    help
-        This option sets compiler optimization level (gcc -O argument).
-
-        - for "Release" setting, -Os flag is added to CFLAGS.
-        - for "Debug" setting, -Og flag is added to CFLAGS.
-
-        "Release" with -Os produces smaller & faster compiled code but it
-        may be harder to correlated code addresses to source files when debugging.
-
-        To add custom optimization settings, set CFLAGS and/or CPPFLAGS
-        in project makefile, before including $(IDF_PATH)/make/project.mk. Note that
-        custom optimization levels may be unsupported.
-
-config OPTIMIZATION_LEVEL_DEBUG
-    bool "Debug (-Og)"
-config OPTIMIZATION_LEVEL_RELEASE
-    bool "Release (-Os)"
-endchoice
-
-choice OPTIMIZATION_ASSERTION_LEVEL
-    prompt "Assertion level"
-    default OPTIMIZATION_ASSERTIONS_ENABLED
-    help
-        Assertions can be:
-        - Enabled. Failure will print verbose assertion details. This is the default.
-
-        - Set to "silent" to save code size (failed assertions will abort() but user
-          needs to use the aborting address to find the line number with the failed assertion.)
-
-        - Disabled entirely (not recommended for most configurations.) -DNDEBUG is added
-          to CPPFLAGS in this case.
-
-config OPTIMIZATION_ASSERTIONS_ENABLED
-    prompt "Enabled"
-    bool
-    help
-        Enable assertions. Assertion content and line number will be printed on failure.
-
-config OPTIMIZATION_ASSERTIONS_SILENT
-    prompt "Silent (saves code size)"
-    bool
-    help
-        Enable silent assertions. Failed assertions will abort(), user needs to
-        use the aborting address to find the line number with the failed assertion.
-
-config OPTIMIZATION_ASSERTIONS_DISABLED
-    prompt "Disabled (sets -DNDEBUG)"
-    bool
-    help
-        If assertions are disabled, -DNDEBUG is added to CPPFLAGS.
-
-endchoice # assertions
-
-menuconfig CXX_EXCEPTIONS
-   bool "Enable C++ exceptions"
-   default n
-   help
-       Enabling this option compiles all IDF C++ files with exception support enabled.
-
-       Disabling this option disables C++ exception support in all compiled files, and any libstdc++ code which throws
-       an exception will abort instead.
-
-       Enabling this option currently adds an additional ~500 bytes of heap overhead
-       when an exception is thrown in user code for the first time.
-
-config CXX_EXCEPTIONS_EMG_POOL_SIZE
-    int "Emergency Pool Size"
-    default 0
-    depends on CXX_EXCEPTIONS
-    help
-       Size (in bytes) of the emergency memory pool for C++ exceptions. This pool will be used to allocate
-       memory for thrown exceptions when there is not enough memory on the heap.
-
-choice STACK_CHECK_MODE
-    prompt "Stack smashing protection mode"
-    default STACK_CHECK_NONE
-    help
-        Stack smashing protection mode. Emit extra code to check for buffer overflows, such as stack
-        smashing attacks. This is done by adding a guard variable to functions with vulnerable objects.
-        The guards are initialized when a function is entered and then checked when the function exits.
-        If a guard check fails, program is halted. Protection has the following modes:
-
-          - In NORMAL mode (GCC flag: -fstack-protector) only functions that call
-            alloca, and functions with buffers larger than 8 bytes are protected.
-          - STRONG mode (GCC flag: -fstack-protector-strong) is like NORMAL, but
-            includes additional functions to be protected -- those that have
-            local array definitions, or have references to local frame addresses.
-          - In OVERALL mode (GCC flag: -fstack-protector-all) all functions are
-            protected.
-
-        Modes have the following impact on code performance and coverage:
-          - performance: NORMAL > STRONG > OVERALL
-          - coverage: NORMAL < STRONG < OVERALL
-
-
-config STACK_CHECK_NONE
-    bool "None"
-config STACK_CHECK_NORM
-    bool "Normal"
-config STACK_CHECK_STRONG
-    bool "Strong"
-config STACK_CHECK_ALL
-    bool "Overall"
-endchoice
-
-config STACK_CHECK
-    bool
-    default !STACK_CHECK_NONE
-    help
-        Stack smashing protection.
-
-config WARN_WRITE_STRINGS
-    bool "Enable -Wwrite-strings warning flag"
-    default "n"
-    help
-        Adds -Wwrite-strings flag for the C/C++ compilers.
-
-        For C, this gives string constants the type "const char[]" so that
-        copying the address of one into a non-"const" "char *" pointer
-        produces a warning. This warning helps to find at compile time code
-        that tries to write into a string constant.
-
-        For C++, this warns about the deprecated conversion from string
-        literals to "char *".
-
-endmenu # Compiler Options
-=======
 source "$IDF_PATH/Kconfig.compiler"
->>>>>>> 4f227a4c
 
 menu "Component config"
 source "$COMPONENT_KCONFIGS"
