--- conflicted
+++ resolved
@@ -451,15 +451,9 @@
     rc = cache_flash_mmu_set( 0, 0, irom_load_addr & 0xffff0000, irom_addr & 0xffff0000, 64, irom_page_count );
     ESP_LOGV(TAG, "rc=%d", rc );
     rc = cache_flash_mmu_set( 1, 0, irom_load_addr & 0xffff0000, irom_addr & 0xffff0000, 64, irom_page_count );
-<<<<<<< HEAD
     ESP_LOGV(TAG, "rc=%d", rc );
-    REG_CLR_BIT( PRO_CACHE_CTRL1_REG, (DPORT_PRO_CACHE_MASK_IRAM0) | (DPORT_PRO_CACHE_MASK_IRAM1 & 0) | (DPORT_PRO_CACHE_MASK_IROM0 & 0) | DPORT_PRO_CACHE_MASK_DROM0 | DPORT_PRO_CACHE_MASK_DRAM1 );
-    REG_CLR_BIT( APP_CACHE_CTRL1_REG, (DPORT_APP_CACHE_MASK_IRAM0) | (DPORT_APP_CACHE_MASK_IRAM1 & 0) | (DPORT_APP_CACHE_MASK_IROM0 & 0) | DPORT_APP_CACHE_MASK_DROM0 | DPORT_APP_CACHE_MASK_DRAM1 );
-=======
-    log_debug( "rc=%d", rc );
     REG_CLR_BIT( DPORT_PRO_CACHE_CTRL1_REG, (DPORT_PRO_CACHE_MASK_IRAM0) | (DPORT_PRO_CACHE_MASK_IRAM1 & 0) | (DPORT_PRO_CACHE_MASK_IROM0 & 0) | DPORT_PRO_CACHE_MASK_DROM0 | DPORT_PRO_CACHE_MASK_DRAM1 );
     REG_CLR_BIT( DPORT_APP_CACHE_CTRL1_REG, (DPORT_APP_CACHE_MASK_IRAM0) | (DPORT_APP_CACHE_MASK_IRAM1 & 0) | (DPORT_APP_CACHE_MASK_IROM0 & 0) | DPORT_APP_CACHE_MASK_DROM0 | DPORT_APP_CACHE_MASK_DRAM1 );
->>>>>>> 2efaf422
     Cache_Read_Enable( 0 );
     Cache_Read_Enable( 1 );
 
