idf_build_get_property(soc_name IDF_TARGET)

# TODO: add esp32sbeta support for efuse component
if(NOT CONFIG_IDF_TARGET_ESP32)
    return()
endif()

if(EXISTS "${COMPONENT_DIR}/${soc_name}")
    include(${COMPONENT_DIR}/${soc_name}/sources.cmake)
    spaces2list(EFUSE_SOC_SRCS)
    add_prefix(srcs "${soc_name}/" ${EFUSE_SOC_SRCS})
    set(include_dirs include ${soc_name}/include)
endif()

<<<<<<< HEAD
list(APPEND COMPONENT_ADD_INCLUDEDIRS include)
list(APPEND COMPONENT_SRCS "src/esp_efuse_api.c"
                           "src/esp_efuse_fields.c"
                           "src/esp_efuse_utility.c")
=======
list(APPEND srcs 
    "src/esp_efuse_api.c"
    "src/esp_efuse_fields.c"
    "src/esp_efuse_utility.c")
>>>>>>> 16b300bd

idf_component_register(SRCS "${srcs}"
                    PRIV_REQUIRES bootloader_support soc spi_flash
                    INCLUDE_DIRS "${include_dirs}")

set(GEN_EFUSE_TABLE_ARG --max_blk_len ${CONFIG_EFUSE_MAX_BLK_LEN})

idf_build_get_property(python PYTHON)

###################
# Make common files esp_efuse_table.c and include/esp_efuse_table.h files.
set(EFUSE_COMMON_TABLE_CSV_PATH "${COMPONENT_DIR}/${soc_name}/esp_efuse_table.csv")

add_custom_target(efuse_common_table COMMAND "${python}" "${CMAKE_CURRENT_SOURCE_DIR}/efuse_table_gen.py" ${EFUSE_COMMON_TABLE_CSV_PATH} ${GEN_EFUSE_TABLE_ARG})

###################
# Make custom files project/main/esp_efuse_custom_table.c and project/main/include/esp_efuse_custom_table.h files.
# Path to CSV file is relative to project path for custom CSV files.
if(${CONFIG_EFUSE_CUSTOM_TABLE})
    # Custom filename expands any path relative to the project
    idf_build_get_property(project_dir PROJECT_DIR)
    get_filename_component(EFUSE_CUSTOM_TABLE_CSV_PATH "${CONFIG_EFUSE_CUSTOM_TABLE_FILENAME}" ABSOLUTE BASE_DIR "${project_dir}")
	add_custom_target(efuse_custom_table COMMAND "${python}" "${CMAKE_CURRENT_SOURCE_DIR}/efuse_table_gen.py" ${EFUSE_COMMON_TABLE_CSV_PATH} ${EFUSE_CUSTOM_TABLE_CSV_PATH} ${GEN_EFUSE_TABLE_ARG})
else()
	add_custom_target(efuse_custom_table COMMAND)
endif()#if(${CONFIG_EFUSE_CUSTOM_TABLE})

add_custom_target(show_efuse_table COMMAND "${python}" "${CMAKE_CURRENT_SOURCE_DIR}/efuse_table_gen.py" ${EFUSE_COMMON_TABLE_CSV_PATH} ${EFUSE_CUSTOM_TABLE_CSV_PATH} ${GEN_EFUSE_TABLE_ARG} "--info")

###################
# Generates files for unit test. This command is run manually.
set(EFUSE_TEST_TABLE_CSV_PATH "${COMPONENT_DIR}/test/esp_efuse_test_table.csv")
add_custom_target(efuse_test_table COMMAND "${python}" "${CMAKE_CURRENT_SOURCE_DIR}/efuse_table_gen.py" ${EFUSE_TEST_TABLE_CSV_PATH} ${GEN_EFUSE_TABLE_ARG})<|MERGE_RESOLUTION|>--- conflicted
+++ resolved
@@ -1,28 +1,17 @@
 idf_build_get_property(soc_name IDF_TARGET)
 
 # TODO: add esp32sbeta support for efuse component
-if(NOT CONFIG_IDF_TARGET_ESP32)
-    return()
-endif()
+require_idf_targets(esp32)
 
-if(EXISTS "${COMPONENT_DIR}/${soc_name}")
-    include(${COMPONENT_DIR}/${soc_name}/sources.cmake)
-    spaces2list(EFUSE_SOC_SRCS)
-    add_prefix(srcs "${soc_name}/" ${EFUSE_SOC_SRCS})
-    set(include_dirs include ${soc_name}/include)
-endif()
+include(${COMPONENT_DIR}/${soc_name}/sources.cmake)
+spaces2list(EFUSE_SOC_SRCS)
+add_prefix(srcs "${soc_name}/" ${EFUSE_SOC_SRCS})
+set(include_dirs include ${soc_name}/include)
 
-<<<<<<< HEAD
-list(APPEND COMPONENT_ADD_INCLUDEDIRS include)
-list(APPEND COMPONENT_SRCS "src/esp_efuse_api.c"
-                           "src/esp_efuse_fields.c"
-                           "src/esp_efuse_utility.c")
-=======
-list(APPEND srcs 
+list(APPEND srcs
     "src/esp_efuse_api.c"
     "src/esp_efuse_fields.c"
     "src/esp_efuse_utility.c")
->>>>>>> 16b300bd
 
 idf_component_register(SRCS "${srcs}"
                     PRIV_REQUIRES bootloader_support soc spi_flash
